from slack_bolt import App
from slack_bolt.adapter.socket_mode import SocketModeHandler
from config import config
from sdk.tools.helpers import (
    get_named_and_positional_params,
    validate_command,
    remove_bot_username,
    get_base_command,
)
from sdk.tools.help_system import handle_help_command, check_help_flag
import logging

from slack_handlers.handlers import (
    handle_create_openstack_vm,
    handle_list_openstack_vms,
    handle_hello,
    handle_create_aws_vm,
    handle_list_aws_vms,
    handle_list_team_links,
    handle_aws_modify_vm,
<<<<<<< HEAD
    handle_rota,
=======
    handle_openstack_modify_vm,
>>>>>>> b86e46d7
)

logger = logging.getLogger(__name__)

app = App(token=config.SLACK_BOT_TOKEN)


def is_user_allowed(user_id: str) -> bool:
    return user_id in config.ALLOWED_SLACK_USERS.values()


# Define the main event handler function
@app.event("app_mention")
@app.event("message")
def mention_handler(body, say):
    user = body.get("event", {}).get("user")

    # Authorization check
    if config.ALLOW_ALL_WORKSPACE_USERS:
        if not is_user_allowed(user):
            say(
                f"Sorry <@{user}>, you're not authorized to use this bot.Contact ocp-sustaining-admin@redhat.com for assistance."
            )
            return

    command_line = body.get("event", {}).get("text", "").strip()
    region = config.AWS_DEFAULT_REGION

    if not validate_command(command_line):
        say(
            f"Hello <@{user}>! I couldn't understand your request. Please try again or type 'help' for assistance."
        )
        return

    command_line = remove_bot_username(command_line)

    base_command = get_base_command(command_line)

    # Extract parameters using the utility function
    named_params, positional_params = get_named_and_positional_params(command_line)

    # Check if this is a help request for a specific command
    if check_help_flag(command_line):
        handle_help_command(say, user, base_command)
        return

    commands = {
        "openstack vm create": lambda: handle_create_openstack_vm(
            say, user, app, named_params
        ),
        "openstack vm list": lambda: handle_list_openstack_vms(say, named_params),
        "openstack vm modify": lambda: handle_openstack_modify_vm(
            say, user, named_params
        ),
        "hello": lambda: handle_hello(say, user),
        "aws vm create": lambda: handle_create_aws_vm(
            say,
            user,
            region,
            app,  # pass `app` so that bot can send DM to users
            named_params,
        ),
        "aws vm modify": lambda: handle_aws_modify_vm(say, region, user, named_params),
        "aws vm list": lambda: handle_list_aws_vms(say, region, user, named_params),
        "project links list": lambda: handle_list_team_links(say, user),
        "help": lambda: handle_help_command(say, user),
        "rota": lambda: handle_rota(say, user, named_params),
    }

    command_function = commands.get(base_command)

    if not command_function:
        say(
            f"Hello <@{user}>! I couldn't understand your request. Please try again or type 'help' for assistance."
        )
        return

    try:
        command_function()
    except Exception as e:
        logger.error(f"An error occurred and it was caught at the mention_handler: {e}")
        say("An internal error occurred, please contact administrator.")


# Main Entry Point
if __name__ == "__main__":
    logger.info("Starting Slack bot...")
    handler = SocketModeHandler(app, config.SLACK_APP_TOKEN)
    handler.start()<|MERGE_RESOLUTION|>--- conflicted
+++ resolved
@@ -18,11 +18,9 @@
     handle_list_aws_vms,
     handle_list_team_links,
     handle_aws_modify_vm,
-<<<<<<< HEAD
     handle_rota,
-=======
     handle_openstack_modify_vm,
->>>>>>> b86e46d7
+
 )
 
 logger = logging.getLogger(__name__)
