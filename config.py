import logging
import os
from dotenv import load_dotenv
<<<<<<< HEAD
from dynaconf import Dynaconf
import tempfile

required_keys = [
    "SLACK_BOT_TOKEN",
    "SLACK_APP_TOKEN",
    "AWS_ACCESS_KEY_ID",
    "AWS_SECRET_ACCESS_KEY",
    "AWS_DEFAULT_REGION",
    "OS_AUTH_URL",
    "OS_PROJECT_ID",
    "OS_INTERFACE",
    "OS_ID_API_VERSION",
    "OS_REGION_NAME",
    "OS_APP_CRED_ID",
    "OS_APP_CRED_SECRET",
    "OS_AUTH_TYPE",
    "ALLOW_ALL_WORKSPACE_USERS",
    "ALLOWED_SLACK_USERS",
]

load_dotenv()
ca_bundle_file = tempfile.NamedTemporaryFile()
with open(ca_bundle_file.name, "w") as f:
    f.write(os.getenv("RH_CA_BUNDLE_TEXT"))

config = Dynaconf(
    load_dotenv=True,
    environment=False,
    settings_files=["settings.toml", ".secrets.toml"],
    vault_enabled=True,
    vault={"url": "https://vault.corp.redhat.com:8200/", "verify": ca_bundle_file.name},
)

# Verify that all keys were loaded correctly
for k in required_keys:
    if not hasattr(config, k):
        logging.error(f"Could not read key: {k} from Vault.")
        raise AttributeError(f"Could not read key: {k} from Vault.")
=======
import json

#
load_dotenv()


class Config:
    """
    Config class to load and validate environment variables.

    If any environment variable is missing or empty, a ValueError will be raised.
    """

    def __init__(self):
        # Load environment variables from a .env file
        load_dotenv()
        required_keys = [
            "SLACK_BOT_TOKEN",
            "SLACK_APP_TOKEN",
            "AWS_ACCESS_KEY_ID",
            "AWS_SECRET_ACCESS_KEY",
            "AWS_DEFAULT_REGION",
            "OS_AUTH_URL",
            "OS_PROJECT_ID",
            "OS_INTERFACE",
            "OS_ID_API_VERSION",
            "OS_REGION_NAME",
            "OS_APP_CRED_ID",
            "OS_APP_CRED_SECRET",
            "OS_AUTH_TYPE",
            "ALLOW_ALL_WORKSPACE_USERS",
            "ALLOWED_SLACK_USERS",
            "OS_IMAGE_MAP",
            "OS_NETWORK_MAP",
            "OS_DEFAULT_NETWORK",
            "OS_DEFAULT_SSH_USER",
            "OS_DEFAULT_KEY_NAME",
        ]
        for key in required_keys:
            value = os.getenv(key)
            try:
                if not value:
                    # Raise an error if the environment variable is missing or empty
                    raise ValueError(
                        f"Missing or empty value for environment variable: {key}"
                    )

                setattr(self, key, value)

            except ValueError as e:
                logging.error(f"Error: {e}")
                raise

            except Exception as e:
                logging.error(f"Unexpected error with environment variable {key}: {e}")
                raise

        # Parse all environment variables
        for key, value in os.environ.items():
            value = value.strip()
            parsed = value

            if value.startswith("{") or value.startswith("["):
                try:
                    parsed = json.loads(value)
                except json.JSONDecodeError as e:
                    logging.error(f"Invalid JSON format for {key}: {e}")
                    raise ValueError(f"Invalid JSON format for {key}")

            setattr(self, key, parsed)

        # Logging level
        log_level = os.getenv("LOG_LEVEL", "INFO")
        self.log_level = log_level.upper()

        self.setup_logging()

    def setup_logging(self):
        log_format = "[%(asctime)s %(levelname)s %(name)s] %(message)s"

        logging.basicConfig(level=self.log_level, format=log_format)


config = Config()
>>>>>>> 742484c4
<|MERGE_RESOLUTION|>--- conflicted
+++ resolved
@@ -1,7 +1,6 @@
 import logging
 import os
 from dotenv import load_dotenv
-<<<<<<< HEAD
 from dynaconf import Dynaconf
 import tempfile
 
@@ -23,6 +22,7 @@
     "ALLOWED_SLACK_USERS",
 ]
 
+# Load CA Cert to avoid SSL errors
 load_dotenv()
 ca_bundle_file = tempfile.NamedTemporaryFile()
 with open(ca_bundle_file.name, "w") as f:
@@ -40,90 +40,4 @@
 for k in required_keys:
     if not hasattr(config, k):
         logging.error(f"Could not read key: {k} from Vault.")
-        raise AttributeError(f"Could not read key: {k} from Vault.")
-=======
-import json
-
-#
-load_dotenv()
-
-
-class Config:
-    """
-    Config class to load and validate environment variables.
-
-    If any environment variable is missing or empty, a ValueError will be raised.
-    """
-
-    def __init__(self):
-        # Load environment variables from a .env file
-        load_dotenv()
-        required_keys = [
-            "SLACK_BOT_TOKEN",
-            "SLACK_APP_TOKEN",
-            "AWS_ACCESS_KEY_ID",
-            "AWS_SECRET_ACCESS_KEY",
-            "AWS_DEFAULT_REGION",
-            "OS_AUTH_URL",
-            "OS_PROJECT_ID",
-            "OS_INTERFACE",
-            "OS_ID_API_VERSION",
-            "OS_REGION_NAME",
-            "OS_APP_CRED_ID",
-            "OS_APP_CRED_SECRET",
-            "OS_AUTH_TYPE",
-            "ALLOW_ALL_WORKSPACE_USERS",
-            "ALLOWED_SLACK_USERS",
-            "OS_IMAGE_MAP",
-            "OS_NETWORK_MAP",
-            "OS_DEFAULT_NETWORK",
-            "OS_DEFAULT_SSH_USER",
-            "OS_DEFAULT_KEY_NAME",
-        ]
-        for key in required_keys:
-            value = os.getenv(key)
-            try:
-                if not value:
-                    # Raise an error if the environment variable is missing or empty
-                    raise ValueError(
-                        f"Missing or empty value for environment variable: {key}"
-                    )
-
-                setattr(self, key, value)
-
-            except ValueError as e:
-                logging.error(f"Error: {e}")
-                raise
-
-            except Exception as e:
-                logging.error(f"Unexpected error with environment variable {key}: {e}")
-                raise
-
-        # Parse all environment variables
-        for key, value in os.environ.items():
-            value = value.strip()
-            parsed = value
-
-            if value.startswith("{") or value.startswith("["):
-                try:
-                    parsed = json.loads(value)
-                except json.JSONDecodeError as e:
-                    logging.error(f"Invalid JSON format for {key}: {e}")
-                    raise ValueError(f"Invalid JSON format for {key}")
-
-            setattr(self, key, parsed)
-
-        # Logging level
-        log_level = os.getenv("LOG_LEVEL", "INFO")
-        self.log_level = log_level.upper()
-
-        self.setup_logging()
-
-    def setup_logging(self):
-        log_format = "[%(asctime)s %(levelname)s %(name)s] %(message)s"
-
-        logging.basicConfig(level=self.log_level, format=log_format)
-
-
-config = Config()
->>>>>>> 742484c4
+        raise AttributeError(f"Could not read key: {k} from Vault.")